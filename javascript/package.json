{
  "type": "module",
<<<<<<< HEAD
  "name": "@firefliesai/llm-sdk",
  "version": "0.1.6",
=======
  "name": "@hoangvvo/llm-sdk",
  "version": "0.1.7",
>>>>>>> 681e7e8c
  "description": "A unified LLM SDK",
  "scripts": {
    "generate": "node generate.js",
    "build": "tshy && cp src/schema/schema.json dist/esm/schema/schema.json && cp src/schema/schema.json dist/commonjs/schema/schema.json",
    "lint": "eslint src",
    "test": "tsx --test --experimental-test-coverage --env-file=../.env \"**/*.test.ts\""
  },
  "files": [
    "dist"
  ],
  "exports": {
    ".": {
      "import": {
        "types": "./dist/esm/index.d.ts",
        "default": "./dist/esm/index.js"
      },
      "require": {
        "types": "./dist/commonjs/index.d.ts",
        "default": "./dist/commonjs/index.js"
      }
    },
    "./openai": {
      "import": {
        "types": "./dist/esm/openai/index.d.ts",
        "default": "./dist/esm/openai/index.js"
      },
      "require": {
        "types": "./dist/commonjs/openai/index.d.ts",
        "default": "./dist/commonjs/openai/index.js"
      }
    },
    "./anthropic": {
      "import": {
        "types": "./dist/esm/anthropic/index.d.ts",
        "default": "./dist/esm/anthropic/index.js"
      },
      "require": {
        "types": "./dist/commonjs/anthropic/index.d.ts",
        "default": "./dist/commonjs/anthropic/index.js"
      }
    },
    "./google": {
      "import": {
        "types": "./dist/esm/google/index.d.ts",
        "default": "./dist/esm/google/index.js"
      },
      "require": {
        "types": "./dist/commonjs/google/index.d.ts",
        "default": "./dist/commonjs/google/index.js"
      }
    },
    "./cohere": {
      "import": {
        "types": "./dist/esm/cohere/index.d.ts",
        "default": "./dist/esm/cohere/index.js"
      },
      "require": {
        "types": "./dist/commonjs/cohere/index.d.ts",
        "default": "./dist/commonjs/cohere/index.js"
      }
    },
    "./mistral": {
      "import": {
        "types": "./dist/esm/mistral/index.d.ts",
        "default": "./dist/esm/mistral/index.js"
      },
      "require": {
        "types": "./dist/commonjs/mistral/index.d.ts",
        "default": "./dist/commonjs/mistral/index.js"
      }
    },
    "./utils": {
      "import": {
        "types": "./dist/esm/utils/index.d.ts",
        "default": "./dist/esm/utils/index.js"
      },
      "require": {
        "types": "./dist/commonjs/utils/index.d.ts",
        "default": "./dist/commonjs/utils/index.js"
      }
    },
    "./package.json": "./package.json",
    "./schema/schema.json": {
      "import": {
        "types": "./dist/esm/schema/schema.json",
        "default": "./dist/esm/schema/schema.json"
      },
      "require": {
        "types": "./dist/commonjs/schema/schema.json",
        "default": "./dist/commonjs/schema/schema.json"
      }
    }
  },
  "main": "./dist/commonjs/index.js",
  "types": "./dist/commonjs/index.d.ts",
  "module": "./dist/esm/index.js",
  "repository": {
    "type": "git",
    "url": "git+https://github.com/hoangvvo/llm-sdk.git",
    "directory": "javascript"
  },
  "author": "Hoang Vo (https://www.hoangvvo.com)",
  "bugs": {
    "url": "https://github.com/hoangvvo/llm-sdk/issues"
  },
  "homepage": "https://github.com/hoangvvo/llm-sdk",
  "license": "MIT",
  "tshy": {
    "exports": {
      ".": "./src/index.ts",
      "./openai": "./src/openai/index.ts",
      "./anthropic": "./src/anthropic/index.ts",
      "./google": "./src/google/index.ts",
      "./cohere": "./src/cohere/index.ts",
      "./mistral": "./src/mistral/index.ts",
      "./utils": "./src/utils/index.ts",
      "./package.json": "./package.json",
      "./schema/schema.json": "./src/schema/schema.json"
    },
    "project": "tsconfig.build.json"
  },
  "publishConfig": {
    "access": "public"
  }
}<|MERGE_RESOLUTION|>--- conflicted
+++ resolved
@@ -1,12 +1,7 @@
 {
   "type": "module",
-<<<<<<< HEAD
   "name": "@firefliesai/llm-sdk",
-  "version": "0.1.6",
-=======
-  "name": "@hoangvvo/llm-sdk",
   "version": "0.1.7",
->>>>>>> 681e7e8c
   "description": "A unified LLM SDK",
   "scripts": {
     "generate": "node generate.js",
