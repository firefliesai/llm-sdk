{
  "type": "module",
<<<<<<< HEAD
  "name": "@hoangvvo/llm-sdk",
  "version": "0.1.6",
=======
  "name": "@firefliesai/llm-sdk",
  "version": "0.1.5",
>>>>>>> 94720c00
  "description": "A unified LLM SDK",
  "scripts": {
    "generate": "npx @hey-api/openapi-ts",
    "build": "tshy",
    "lint": "eslint src",
    "test": "tsx --test --experimental-test-coverage --env-file=../.env \"**/*.test.ts\""
  },
  "files": [
    "dist"
  ],
  "exports": {
    ".": {
      "import": {
        "types": "./dist/esm/index.d.ts",
        "default": "./dist/esm/index.js"
      },
      "require": {
        "types": "./dist/commonjs/index.d.ts",
        "default": "./dist/commonjs/index.js"
      }
    },
    "./openai": {
      "import": {
        "types": "./dist/esm/openai/index.d.ts",
        "default": "./dist/esm/openai/index.js"
      },
      "require": {
        "types": "./dist/commonjs/openai/index.d.ts",
        "default": "./dist/commonjs/openai/index.js"
      }
    },
    "./anthropic": {
      "import": {
        "types": "./dist/esm/anthropic/index.d.ts",
        "default": "./dist/esm/anthropic/index.js"
      },
      "require": {
        "types": "./dist/commonjs/anthropic/index.d.ts",
        "default": "./dist/commonjs/anthropic/index.js"
      }
    },
    "./google": {
      "import": {
        "types": "./dist/esm/google/index.d.ts",
        "default": "./dist/esm/google/index.js"
      },
      "require": {
        "types": "./dist/commonjs/google/index.d.ts",
        "default": "./dist/commonjs/google/index.js"
      }
    },
    "./cohere": {
      "import": {
        "types": "./dist/esm/cohere/index.d.ts",
        "default": "./dist/esm/cohere/index.js"
      },
      "require": {
        "types": "./dist/commonjs/cohere/index.d.ts",
        "default": "./dist/commonjs/cohere/index.js"
      }
    },
    "./mistral": {
      "import": {
        "types": "./dist/esm/mistral/index.d.ts",
        "default": "./dist/esm/mistral/index.js"
      },
      "require": {
        "types": "./dist/commonjs/mistral/index.d.ts",
        "default": "./dist/commonjs/mistral/index.js"
      }
    },
    "./utils": {
      "import": {
        "types": "./dist/esm/utils/index.d.ts",
        "default": "./dist/esm/utils/index.js"
      },
      "require": {
        "types": "./dist/commonjs/utils/index.d.ts",
        "default": "./dist/commonjs/utils/index.js"
      }
    },
    "./package.json": "./package.json"
  },
  "main": "./dist/commonjs/index.js",
  "types": "./dist/commonjs/index.d.ts",
  "module": "./dist/esm/index.js",
  "repository": {
    "type": "git",
    "url": "git+https://github.com/hoangvvo/llm-sdk.git",
    "directory": "javascript"
  },
  "author": "Hoang Vo (https://www.hoangvvo.com)",
  "bugs": {
    "url": "https://github.com/hoangvvo/llm-sdk/issues"
  },
  "homepage": "https://github.com/hoangvvo/llm-sdk",
  "license": "MIT",
  "tshy": {
    "exports": {
      ".": "./src/index.ts",
      "./openai": "./src/openai/index.ts",
      "./anthropic": "./src/anthropic/index.ts",
      "./google": "./src/google/index.ts",
      "./cohere": "./src/cohere/index.ts",
      "./mistral": "./src/mistral/index.ts",
      "./utils": "./src/utils/index.ts",
      "./package.json": "./package.json"
    },
    "project": "tsconfig.build.json"
  },
  "publishConfig": {
    "access": "public"
  }
}<|MERGE_RESOLUTION|>--- conflicted
+++ resolved
@@ -1,12 +1,7 @@
 {
   "type": "module",
-<<<<<<< HEAD
-  "name": "@hoangvvo/llm-sdk",
+  "name": "@firefliesai/llm-sdk",
   "version": "0.1.6",
-=======
-  "name": "@firefliesai/llm-sdk",
-  "version": "0.1.5",
->>>>>>> 94720c00
   "description": "A unified LLM SDK",
   "scripts": {
     "generate": "npx @hey-api/openapi-ts",
